--- conflicted
+++ resolved
@@ -19,20 +19,11 @@
 - **Caching**: Downloads data once, stores locally for reuse.
 - **Fallback**: Automatically switches between data sources if one fails.
 
-<<<<<<< HEAD
 ### CPU-Optimized Training
-- **NEAT-Optimized**: CPU training specifically designed for NeuroEvolution of Augmenting Topologies
-- **Flexible Architecture**: Each neural network can have different topologies (not possible with GPU batching)
-- **Sequential Processing**: Evolutionary algorithms work best with CPU's flexible processing
-- **Memory Efficient**: No GPU memory transfer overhead for diverse network structures
-- **Mixed Precision**: Optional FP16 training for faster convergence
-=======
-### GPU Acceleration
-- **Framework**: PyTorch for GPU-accelerated neural network training within NEAT.
-- **Batch Processing**: 32-sample batches optimized for GTX 1660 SUPER or better.
-- **Device Detection**: Automatic GPU detection with CPU fallback.
-- **Precision**: Optional FP16 training for faster convergence.
->>>>>>> eace6fa7
+- **NEAT-Optimized**: CPU training specifically designed for NeuroEvolution of Augmenting Topologies.
+- **Flexible Architecture**: Each neural network can have different topologies (not possible with GPU batching).
+- **Sequential Processing**: Evolutionary algorithms work best with CPU's flexible processing.
+- **Memory Efficient**: No GPU memory transfer overhead for diverse network structures.
 
 ### Logic Test Battery
 - **Test Levels**: Six levels of increasing difficulty:
@@ -43,7 +34,7 @@
   - Level 5: Majority Gate (8 patterns)
   - Level 6: 4-Input Parity (16 patterns)
 - **Purpose**: Benchmarks agent learning, validates learning vs. memorization, and analyzes trait impact on performance.
-- **Acceleration**: GPU-supported batch processing for large populations.
+- **Processing**: CPU-optimized sequential processing for diverse network topologies.
 
 ### Mathematical Properties
 - **Fixed Points**: Trait convergence guaranteed via Kleene fixed points.
@@ -83,11 +74,10 @@
 │   ├── color_mapping_simple.py    # Visual DNA generation
 │   ├── persistence.py             # Agent save/load
 │   ├── corpus_loader.py           # Language corpus integration
-│   ├── gpu_training.py            # PyTorch GPU training
-│   ├── training/
-│   │   ├── base_capability.py     # Capability framework
-│   │   ├── language_evolution.py  # Language learning
-│   │   └── coding_evolution.py    # Coding skill development
+│   └── training/                  # CPU-optimized training modules
+│       ├── base_capability.py     # Capability framework
+│       ├── language_evolution.py  # Language learning
+│       └── coding_evolution.py    # Coding skill development
 ├── agents/                        # Trained agent storage
 ├── logic_tests.py                 # Logic test battery
 ├── agent_browser.py               # CLI for agent management
@@ -107,7 +97,7 @@
 - Node.js 16+
 - Web3 stack (Hardhat, Ethers.js)
 - `neat-python` library
-- PyTorch for GPU acceleration
+- CPU-optimized for NEAT evolution
 
 ### Steps
 
@@ -202,48 +192,6 @@
 
 ```python
 from constitutional_ai.corpus_loader import get_language_corpus
-<<<<<<< HEAD
-
-# Load 1MB of real Wikipedia text for training
-corpus = get_language_corpus(1_000_000)  # WikiText-103 articles
-print(f"Training on {len(corpus):,} characters of real text")
-
-# Corpus automatically caches locally for fast reuse
-# Supports: WikiText, OpenWebText, BookCorpus, C4
-```
-
-**Corpus Features:**
-- **Real Text Data**: Wikipedia articles, books, web content
-- **Scalable Size**: 50KB for testing → 10MB+ for production
-- **Smart Caching**: Downloads once, reuses across training sessions
-- **Multi-Source**: Automatic fallback between different datasets
-
-### CPU-Optimized Training
-
-Training leverages CPU optimization specifically designed for NEAT evolution:
-
-```python
-from constitutional_ai.training.language_evolution import train_agent_language_capability
-
-# CPU training (optimal for NEAT) - default behavior
-result = train_agent_language_capability(agent_identity, generations=10, use_cpu=True)
-
-# GPU training (legacy, not recommended for NEAT)
-result = train_agent_language_capability(agent_identity, generations=10, use_cpu=False)
-```
-
-**CPU Features:**
-- **NEAT-Optimized**: Sequential processing ideal for diverse network topologies
-- **Flexible Architecture**: Each neural network can have different structures
-- **Memory Efficient**: No GPU memory transfer overhead
-- **Automatic Detection**: CPU by default with GPU fallback available
-
-### Language Capability
-Agents learn text generation through character-level prediction:
-
-```python
-=======
->>>>>>> eace6fa7
 from constitutional_ai.training.language_evolution import train_agent_language_capability
 from constitutional_ai.persistence import load_agent
 
@@ -279,17 +227,7 @@
 # Command: python agent_browser.py breed 9488b0a1 725af723
 ```
 
-<<<<<<< HEAD
-**Test Features:**
-- **Progressive Difficulty**: From simple XOR to complex parity problems
-- **Mathematical Proof**: Validates actual learning vs. memorization
-- **Trait Analysis**: How constitutional traits affect learning different logic
-- **CPU Optimization**: Sequential processing optimal for NEAT evolution
-
-### Logic Test Results
-=======
----
->>>>>>> eace6fa7
+---
 
 ## Logic Test Results (Example)
 
@@ -377,20 +315,11 @@
 
 ## Applications
 
-<<<<<<< HEAD
-- ✅ **8+ Active Trained Agents**: Ready for breeding and evolution
-- ✅ **Proven Learning Capability**: Agents demonstrably improve through training
-- ✅ **Complete Breeding Pipeline**: Fixed and thoroughly tested
-- ✅ **CPU-Optimized Training**: NEAT evolution specifically designed for CPU processing
-- ✅ **Agent Persistence**: Full save/load functionality operational
-- ✅ **Mathematical Rigor**: All core algorithms proven and convergent
-=======
 - AI agent NFTs
 - Evolving game NPCs
 - AI research tools
 - Educational platform for genetics/AI/blockchain
 - Art generation with unique visuals
->>>>>>> eace6fa7
 
 ---
 
